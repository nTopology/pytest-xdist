--- conflicted
+++ resolved
@@ -1,10 +1,6 @@
 repos:
 - repo: https://github.com/astral-sh/ruff-pre-commit
-<<<<<<< HEAD
-  rev: "v0.6.5"
-=======
   rev: "v0.7.0"
->>>>>>> 9c24f0fa
   hooks:
     - id: ruff
       args: ["--fix"]
@@ -27,11 +23,7 @@
         language: python
         additional_dependencies: [pygments, restructuredtext_lint]
 -   repo: https://github.com/pre-commit/mirrors-mypy
-<<<<<<< HEAD
-    rev: v1.11.2
-=======
     rev: v1.12.1
->>>>>>> 9c24f0fa
     hooks:
     -   id: mypy
         files: ^(src/|testing/)
